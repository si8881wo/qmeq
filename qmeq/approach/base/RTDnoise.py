--- conflicted
+++ resolved
@@ -127,92 +127,6 @@
             self.solve_kern()
             self.solve_kern_first()
             if currentq:
-<<<<<<< HEAD
-                self.generate_current_()
-    
-    def solve_first(self, qdq=True, rotateq=True, masterq=True, currentq=True, *args, **kwargs):
-        """
-        Solves the master equation.
-
-        Parameters
-        ----------
-        qdq : bool
-            Diagonalise many-body quantum dot Hamiltonian
-            and express the lead matrix Tba in the eigenbasis.
-        rotateq : bool
-            Rotate the many-body tunneling matrix Tba.
-        masterq : bool
-            Solve the master equation.
-        currentq : bool
-            Calculate the current.
-        """
-        if qdq:
-            self.qd.diagonalise()
-            if rotateq:
-                self.rotate()
-        #
-        if masterq:
-            self.prepare_kern()
-            self.generate_fct()
-            #self.generate_fct_lpm()
-            if not self.funcp.mfreeq:
-                self.generate_kern_first()
-                self.solve_kern()
-            else:
-                self.solve_matrix_free()
-            if currentq:
-                self.generate_current_()
-
-    def generate_kern_first(self):
-        r""" Generates all kernels including tunnel processes of orders :math:`t^2` and :math:`t^4`.
-
-        The total kernel used to solve for :math:`\phi_0` is :math:`W =\sum_r W^r= W_{dd}^{(1)} + W_{dd}^{(2)}
-        + W_{dn}^{(1)} (L_{nn})^{-1} W_{nd}^{(1)}`. The last term is ignored if `off_diag_corrections` is False.
-
-        Parameters
-        ----------
-        self.kern : ndarray
-            (Modifies) The total Kernel for the diagonal density matrix. Has npauli * npauli entries.
-        self.Wdd :  ndarray
-            (Modifies) The lead-resolved Kernel for the diagonal density matrix. Has
-            nleads * npauli * npauli entries.
-
-        """
-        si, kh = self.si, self.kernel_handler
-        ncharge, statesdm = si.ncharge, si.statesdm
-        self.off_diag_corrections = self.funcp.off_diag_corrections
-        h = self.lpm_h
-
-        if True:#(not np.all(np.isclose(self.leads.tlst, self.leads.tlst[0]))) or np.any(abs(self.leads.Tba.imag)>0):
-            self.set_Ozaki_params()
-
-        for bcharge in range(ncharge):
-            for b in statesdm[bcharge]:
-                if not kh.is_unique(b, b, bcharge):
-                    continue
-                self.generate_row_1st_order_kernel(b, bcharge)
-                self.generate_row_1st_order_kernel_lpm(b, bcharge)#simon
-                #self.generate_col_diag_kern_2nd_order(b, bcharge)
-                #self.generate_col_diag_kern_2nd_order_lpm(b, bcharge)
-                self.generate_row_1st_energy_kernel(b, bcharge)
-                #self.generate_row_2nd_energy_kernel(b, bcharge)
-
-                if self.off_diag_corrections:
-                    self.generate_col_nondiag_kern_1st_order_nd(b, bcharge)
-
-        kern_size = self.get_kern_size()
-        self.kern[:kern_size, :kern_size] += np.sum(self.Lpm[0:5], 0)
-
-        if self.off_diag_corrections:
-            for bcharge in range(ncharge):
-                for b in statesdm[bcharge]:
-                    for bp in statesdm[bcharge]:
-                        if b == bp:
-                            continue
-                        self.generate_col_nondiag_kern_1st_order_dn(b, bp, bcharge)
-                        self.generate_row_inverse_Liouvillian(b, bp, bcharge)
-            self.add_off_diag_corrections()
-=======
                 self.generate_currents()
 
 
@@ -250,7 +164,6 @@
             self.funcp.print_error(exept)
             self.phi0_first.fill(0.0)
             self.success = False
->>>>>>> 6d5e9383
 
     def generate_kern(self):
         r""" Generates all kernels including tunnel processes of orders :math:`t^2` and :math:`t^4`.
@@ -278,13 +191,7 @@
             for b in statesdm[bcharge]:
                 if not kh.is_unique(b, b, bcharge):
                     continue
-<<<<<<< HEAD
-                #self.generate_row_1st_order_kernel(b, bcharge)
                 self.generate_row_1st_order_kernel_lpm(b, bcharge)#simon
-                #self.generate_col_diag_kern_2nd_order(b, bcharge)
-=======
-                self.generate_row_1st_order_kernel_lpm(b, bcharge)#simon
->>>>>>> 6d5e9383
                 self.generate_col_diag_kern_2nd_order_lpm(b, bcharge)
                 #self.generate_row_1st_energy_kernel(b, bcharge)
                 #self.generate_row_2nd_energy_kernel(b, bcharge)
@@ -293,15 +200,10 @@
                 #    self.generate_col_nondiag_kern_1st_order_nd(b, bcharge)
 
         kern_size = self.get_kern_size()
-<<<<<<< HEAD
-        self.kern[:kern_size, :kern_size] += np.sum(self.Lpm[0:5], 0).real
-
-=======
         self.kern[:kern_size, :kern_size] += np.sum(self.Lpm_first.real, axis=(0,1)) + np.sum(self.Lpm_second.real, axis=(0,1,2,3))
         self.kern_first[:kern_size, :kern_size] += np.sum(self.Lpm_first.real, axis=(0,1))
 
         self.Wdd += np.sum(self.Lpm_first,axis=1).real
->>>>>>> 6d5e9383
         # if self.off_diag_corrections:
         #     for bcharge in range(ncharge):
         #         for b in statesdm[bcharge]:
@@ -312,14 +214,9 @@
         #                 self.generate_row_inverse_Liouvillian(b, bp, bcharge)
         #     self.add_off_diag_corrections()
 
-<<<<<<< HEAD
-    def generate_current_(self):
-        #self.generate_current()
-=======
     def generate_currents(self):
         #self.generate_current()
         self.generate_current_noise_first()
->>>>>>> 6d5e9383
         self.generate_current_noise()
         self.generate_current()
         
@@ -979,18 +876,9 @@
                         if abs(t2D) > t_cutoff3:
                             tempD = t2D * integralD_lpm(lpm_imaginary_2nd, -1, -1, -1, E1, E2, E3, T1, T2, mu1, mu2, D, b_and_R, True)
                             tempD_dotp = t2D * integralD_lpm(lpm_imaginary_2nd, -1, -1, -1, E1-h, E2-h, E3-h, T1, T2, mu1, mu2, D, b_and_R, True)
-<<<<<<< HEAD
-#                            #tempD_dotm = t2D * integralD_lpm(lpm_imaginary_2nd, -1, -1, -1, E1+h, E2+h, E3+h, T1, T2, mu1, mu2, D, b_and_R, True)
-                            #kh.add_element_2nd_order(r0, tempD.real, indx0, indx1, a1p, charge + 1, a3m, charge)
-                            kh.add_element_2nd_order_noise_m(tempD, indx0, indx1, a1p, charge - 1, a3m, charge,-1,-1,-1,r0_c, r1_c,'d')
-#                            kh.add_element_2nd_order_noise_m_dot(tempD_dotp, indx0, indx1, a1p, charge + 1, a3m, charge,-1,-1,-1,-1,r0_c, r1_c,'d')
-                            kh.add_element_2nd_order_noise_dot_2((tempD_dotp-tempD)/h, indx0, indx1, a1p, charge - 1, a3m, charge,-1,-1,-1,-1,r0_c, r1_c,'d')
-                            #mirrorm += tempD
-=======
                             kh.add_element_2nd_order(r0, r1, -1, -1, -1, -1, tempD, tempD_dotp, h, indx0, indx1, a1p, charge - 1, a3m, charge, 'd')
                             #kh.add_element_2nd_order_noise_m(tempD, indx0, indx1, a1p, charge - 1, a3m, charge,-1,-1,-1,r0_c, r1_c,'d')
                             #kh.add_element_2nd_order_noise_dot_2((tempD_dotp-tempD)/h, indx0, indx1, a1p, charge - 1, a3m, charge,-1,-1,-1,-1,r0_c, r1_c,'d')
->>>>>>> 6d5e9383
                         if abs(t2X) > t_cutoff3:
                             tempX = -t2X * integralX_lpm(lpm_imaginary_2nd, -1, -1, -1, E1, E2, E3, T1, T2, mu1, mu2, D, b_and_R, True)
                             tempX_dotp = -t2X * integralX_lpm(lpm_imaginary_2nd, -1, -1, -1, E1-h, E2-h, E3-h, T1, T2, mu1, mu2, D, b_and_R, True)
