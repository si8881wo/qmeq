--- conflicted
+++ resolved
@@ -144,17 +144,13 @@
         BuilderBase.remove_states(self, dE)
         self.si_elph.set_statesdm(self.si.statesdm)
 
-
-<<<<<<< HEAD
     def remove_fock_states(self, lin_state_indices):
         Builder_base.remove_fock_states(self, lin_state_indices)
         self.baths._init_coupling()
         self.si_elph.remove_fock_states(lin_state_indices)
 
-class Builder_many_body_elph(Builder_elph, Builder_many_body):
-=======
+
 class BuilderManyBodyElPh(BuilderElPh, BuilderManyBody):
->>>>>>> 0f5e0881
     """
     Class for building the system for stationary transport calculations,
     using many-body states as an input. Also includes Electron-Phonon coupling.
