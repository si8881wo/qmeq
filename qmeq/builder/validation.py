"""Module containing methods for validation of input parameters."""


def validate_kerntype(kerntype):
    if isinstance(kerntype, str):
        if kerntype not in {'Pauli', 'Lindblad', 'Redfield', '1vN', '2vN', 'pyPauli',
                    'pyLindblad', 'pyRedfield', 'py1vN', 'py2vN', 'pyRTD', 'RTD'}:
            print("WARNING: Allowed kerntype values are: " +
                  "\'Pauli\', \'Lindblad\', \'Redfield\', \'1vN\', \'2vN\', " +
                  "\'pyPauli\', \'pyLindblad\', \'pyRedfield\', \'py1vN\', \'py2vN\', \'RTD\'. " +
                  "Using default kerntype=\'Pauli\'.")
            kerntype = 'Pauli'
    return kerntype


def validate_itype(itype, kerntype):
    if kerntype not in ('RTD', 'pyRTD'):
        if itype not in {0, 1, 2, 3}:
            print("WARNING: itype needs to be 0, 1, 2, or 3. Using default itype=0.")
            itype = 0
    else:
        if itype != 1:
            print("WARNING: only itype=1 is supported by the RTD approach. Using itype=1.")
            itype = 1
    return itype


def validate_itype_ph(itype_ph):
    if itype_ph not in {0, 2}:
        print("WARNING: itype_ph needs to be 0, or 2. Using default itype=0.")
        itype_ph = 0
    return itype_ph

def validate_mfreeq(kerntype, mfreeq):
    if mfreeq and kerntype in {'RTD', 'pyRTD'}:
        print("WARNING: mfreeq=True is not supported by the RTD approach. Using default mfreeq=False.")
        mfreeq = False
    return mfreeq

def validate_indexing(indexing, symmetry, kerntype):
    if indexing is None:
        if symmetry == 'spin' and kerntype in {'pyRTD', 'RTD'}:
            print("WARNING: symmetry=\'spin\' is not supported by the RTD approach. " +
                  "Using default indexing=\'charge\'.")
            indexing = 'charge'
            symmetry = None
        elif symmetry == 'spin' and kerntype not in {'py2vN', '2vN'}:
            indexing = 'ssq'
        else:
            indexing = 'charge'

    if indexing not in {'Lin', 'charge', 'sz', 'ssq'}:
        print("WARNING: Allowed indexing values are: \'Lin\', \'charge\', \'sz\', \'ssq\'. " +
              "Using default indexing=\'charge\'.")
        indexing = 'charge'

    if indexing not in {'Lin', 'charge'} and kerntype in {'py2vN', '2vN'}:
        print("WARNING: For the 2vN approach indexing needs to be \'Lin\' or \'charge\'. " +
              "Using indexing=\'charge\' as a default.")
        indexing = 'charge'

    if indexing != 'charge' and kerntype in {'pyRTD', 'RTD'}:
        print("WARNING: For the RTD approach indexing needs to be \'charge\'. " +
              "Using indexing=\'charge\' as a default.")
        indexing = 'charge'

<<<<<<< HEAD
    return indexing, symmetry
=======
    return indexing

def validate_countingleads(countingleads): #simon
    if len(set(countingleads)) != len(countingleads):
        print('WARNING: The counting field gets attached more than once to at least one lead!')
    return countingleads
>>>>>>> 3cbe0523
<|MERGE_RESOLUTION|>--- conflicted
+++ resolved
@@ -63,14 +63,9 @@
         print("WARNING: For the RTD approach indexing needs to be \'charge\'. " +
               "Using indexing=\'charge\' as a default.")
         indexing = 'charge'
-
-<<<<<<< HEAD
     return indexing, symmetry
-=======
-    return indexing
 
 def validate_countingleads(countingleads): #simon
     if len(set(countingleads)) != len(countingleads):
         print('WARNING: The counting field gets attached more than once to at least one lead!')
-    return countingleads
->>>>>>> 3cbe0523
+    return countingleads